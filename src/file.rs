use std::old_io::{fs, IoResult};
use std::old_io as io;
use std::ascii::AsciiExt;
use std::env::current_dir;

use ansi_term::{ANSIString, ANSIStrings, Colour, Style};
use ansi_term::Style::Plain;
use ansi_term::Colour::{Red, Green, Yellow, Blue, Purple, Cyan, Fixed};

use users::Users;

use locale;
use output::details::UserLocale;

use number_prefix::{binary_prefix, decimal_prefix, Prefixed, Standalone, PrefixNames};

use datetime::local::{LocalDateTime, DatePiece};
use datetime::format::{DateFormat};

use column::{Column, Cell};
use column::Column::*;
use dir::Dir;
use filetype::HasType;
use options::{SizeFormat, TimeType};
use xattr;
use xattr::Attribute;

/// This grey value is directly in between white and black, so it's guaranteed
/// to show up on either backgrounded terminal.
pub static GREY: Colour = Fixed(244);

/// A **File** is a wrapper around one of Rust's Path objects, along with
/// associated data about the file.
///
/// Each file is definitely going to have its filename displayed at least
/// once, have its file extension extracted at least once, and have its stat
/// information queried at least once, so it makes sense to do all this at the
/// start and hold on to all the information.
pub struct File<'a> {
    pub name:  String,
    pub dir:   Option<&'a Dir>,
    pub ext:   Option<String>,
    pub path:  Path,
    pub stat:  io::FileStat,
    pub xattrs: Vec<Attribute>,
    pub this:  Option<Dir>,
}

impl<'a> File<'a> {
    /// Create a new File object from the given Path, inside the given Dir, if
    /// appropriate. Paths specified directly on the command-line have no Dirs.
    ///
    /// This uses lstat instead of stat, which doesn't follow symbolic links.
    pub fn from_path(path: &Path, parent: Option<&'a Dir>, recurse: bool) -> IoResult<File<'a>> {
        fs::lstat(path).map(|stat| File::with_stat(stat, path, parent, recurse))
    }

    /// Create a new File object from the given Stat result, and other data.
    pub fn with_stat(stat: io::FileStat, path: &Path, parent: Option<&'a Dir>, recurse: bool) -> File<'a> {
        let filename = path_filename(path);

        // If we are recursing, then the `this` field contains a Dir object
        // that represents the current File as a directory, if it is a
        // directory. This is used for the --tree option.
        let this = if recurse && stat.kind == io::FileType::Directory {
            Dir::readdir(path).ok()
        }
        else {
            None
        };

        File {
            path:  path.clone(),
            dir:   parent,
            stat:  stat,
<<<<<<< HEAD
            ext:   ext(&filename),
            name:  filename,
=======
            xattrs: xattr::llist(path).unwrap_or(Vec::new()),
            name:  filename.to_string(),
            ext:   ext(filename.as_slice()),
>>>>>>> 586c7dd3
            this:  this,
        }
    }

    /// Whether this file is a dotfile or not.
    pub fn is_dotfile(&self) -> bool {
        self.name.starts_with(".")
    }

    /// Whether this file is a temporary file or not.
    pub fn is_tmpfile(&self) -> bool {
        let name = &self.name;
        name.ends_with("~") || (name.starts_with("#") && name.ends_with("#"))
    }

    /// Get the data for a column, formatted as a coloured string.
    pub fn display<U: Users>(&self, column: &Column, users_cache: &mut U, locale: &UserLocale) -> Cell {
        match *column {
            Permissions     => self.permissions_string(),
            FileSize(f)     => self.file_size(f, &locale.numeric),
            Timestamp(t, y) => self.timestamp(t, y, &locale.time),
            HardLinks       => self.hard_links(&locale.numeric),
            Inode           => self.inode(),
            Blocks          => self.blocks(&locale.numeric),
            User            => self.user(users_cache),
            Group           => self.group(users_cache),
            GitStatus       => self.git_status(),
        }
    }

    /// The "file name view" is what's displayed in the column and lines
    /// views, but *not* in the grid view.
    ///
    /// It consists of the file name coloured in the appropriate style,
    /// with special formatting for a symlink.
    pub fn file_name_view(&self) -> String {
        if self.stat.kind == io::FileType::Symlink {
            self.symlink_file_name_view()
        }
        else {
            self.file_colour().paint(&*self.name).to_string()
        }
    }

    /// If this file is a symlink, returns a string displaying its name,
    /// and an arrow pointing to the file it links to, which is also
    /// coloured in the appropriate style.
    ///
    /// If the symlink target doesn't exist, then instead of displaying
    /// an error, highlight the target and arrow in red. The error would
    /// be shown out of context, and it's almost always because the
    /// target doesn't exist.
    fn symlink_file_name_view(&self) -> String {
        let name = &*self.name;
        let style = self.file_colour();

        if let Ok(path) = fs::readlink(&self.path) {
            let target_path = match self.dir {
                Some(dir) => dir.join(path),
                None => path,
            };

            match self.target_file(&target_path) {
                Ok(file) => {

                    // Generate a preview for the path this symlink links to.
                    // The preview should consist of the directory of the file
                    // (if present) in cyan, an extra slash if necessary, then
                    // the target file, colourised in the appropriate style.
                    let mut path_prefix = String::new();

                    // The root directory has the name "/", which has to be
                    // catered for separately, otherwise there'll be two
                    // slashes in the resulting output.
                    if file.path.is_absolute() && file.name != "/" {
                        path_prefix.push_str("/");
                    }

                    let path_bytes: Vec<&[u8]> = file.path.components().collect();
                    if !path_bytes.is_empty() {
                        // Use init() to add all but the last component of the
                        // path to the prefix. init() panics when given an
                        // empty list, hence the check.
                        for component in path_bytes.init().iter() {
                            let string = String::from_utf8_lossy(component).to_string();
                            path_prefix.push_str(&string);
                        }
                    }

                    // Only add a slash when there's something in the path
                    // prefix so far.
                    if path_bytes.len() > 1 {
                        path_prefix.push_str("/");
                    }

                    format!("{} {} {}",
                            style.paint(name),
                            GREY.paint("=>"),
                            ANSIStrings(&[ Cyan.paint(&path_prefix),
                                           file.file_colour().paint(&file.name) ]))
                },
                Err(filename) => format!("{} {} {}",
                                         style.paint(name),
                                         Red.paint("=>"),
                                         Red.underline().paint(&filename)),
            }
        }
        else {
            style.paint(name).to_string()
        }
    }

    /// The `ansi_term::Style` that this file's name should be painted.
    pub fn file_colour(&self) -> Style {
        self.get_type().style()
    }

    /// The Unicode 'display width' of the filename.
    ///
    /// This is related to the number of graphemes in the string: most
    /// characters are 1 columns wide, but in some contexts, certain
    /// characters are actually 2 columns wide.
    pub fn file_name_width(&self) -> usize {
        self.name.width(false)
    }

    /// Assuming the current file is a symlink, follows the link and
    /// returns a File object from the path the link points to.
    ///
    /// If statting the file fails (usually because the file on the
    /// other end doesn't exist), returns the *filename* of the file
    /// that should be there.
    fn target_file(&self, target_path: &Path) -> Result<File, String> {
        let filename = path_filename(target_path);

        // Use stat instead of lstat - we *want* to follow links.
        if let Ok(stat) = fs::stat(target_path) {
            Ok(File {
                path:  target_path.clone(),
                dir:   self.dir,
                stat:  stat,
<<<<<<< HEAD
                ext:   ext(&filename),
                name:  filename,
=======
                xattrs: xattr::list(target_path).unwrap_or(Vec::new()),
                name:  filename.to_string(),
                ext:   ext(filename.as_slice()),
>>>>>>> 586c7dd3
                this:  None,
            })
        }
        else {
            Err(filename.to_string())
        }
    }

    /// This file's number of hard links as a coloured string.
    fn hard_links(&self, locale: &locale::Numeric) -> Cell {
        let style = if self.has_multiple_links() { Red.on(Yellow) } else { Red.normal() };
        Cell::paint(style, &locale.format_int(self.stat.unstable.nlink as isize)[..])
    }

    /// Whether this is a regular file with more than one link.
    ///
    /// This is important, because a file with multiple links is uncommon,
    /// while you can come across directories and other types with multiple
    /// links much more often.
    fn has_multiple_links(&self) -> bool {
        self.stat.kind == io::FileType::RegularFile && self.stat.unstable.nlink > 1
    }

    /// This file's inode as a coloured string.
    fn inode(&self) -> Cell {
        Cell::paint(Purple.normal(), &*self.stat.unstable.inode.to_string())
    }

    /// This file's number of filesystem blocks (if available) as a coloured string.
    fn blocks(&self, locale: &locale::Numeric) -> Cell {
        if self.stat.kind == io::FileType::RegularFile || self.stat.kind == io::FileType::Symlink {
            Cell::paint(Cyan.normal(), &locale.format_int(self.stat.unstable.blocks as isize)[..])
        }
        else {
            Cell { text: GREY.paint("-").to_string(), length: 1 }
        }
    }

    /// This file's owner's username as a coloured string.
    ///
    /// If the user is not present, then it formats the uid as a number
    /// instead. This usually happens when a user is deleted, but still owns
    /// files.
    fn user<U: Users>(&self, users_cache: &mut U) -> Cell {
        let uid = self.stat.unstable.uid as i32;

        let user_name = match users_cache.get_user_by_uid(uid) {
            Some(user) => user.name,
            None => self.stat.unstable.uid.to_string(),
        };

        let style = if users_cache.get_current_uid() == uid { Yellow.bold() } else { Plain };
        Cell::paint(style, &*user_name)
    }

    /// This file's group name as a coloured string.
    ///
    /// As above, if not present, it formats the gid as a number instead.
    fn group<U: Users>(&self, users_cache: &mut U) -> Cell {
        let gid = self.stat.unstable.gid as u32;
        let mut style = Plain;

        let group_name = match users_cache.get_group_by_gid(gid) {
            Some(group) => {
                let current_uid = users_cache.get_current_uid();
                if let Some(current_user) = users_cache.get_user_by_uid(current_uid) {
                    if current_user.primary_group == group.gid || group.members.contains(&current_user.name) {
                        style = Yellow.bold();
                    }
                }
                group.name
            },
            None => self.stat.unstable.gid.to_string(),
        };

        Cell::paint(style, &*group_name)
    }

    /// This file's size, formatted using the given way, as a coloured string.
    ///
    /// For directories, no size is given. Although they do have a size on
    /// some filesystems, I've never looked at one of those numbers and gained
    /// any information from it, so by emitting "-" instead, the table is less
    /// cluttered with numbers.
    fn file_size(&self, size_format: SizeFormat, locale: &locale::Numeric) -> Cell {
        if self.stat.kind == io::FileType::Directory {
            Cell { text: GREY.paint("-").to_string(), length: 1 }
        }
        else {
            let result = match size_format {
                SizeFormat::DecimalBytes => decimal_prefix(self.stat.size as f64),
                SizeFormat::BinaryBytes  => binary_prefix(self.stat.size as f64),
                SizeFormat::JustBytes    => return Cell::paint(Green.bold(), &locale.format_int(self.stat.size as isize)[..]),
            };

            match result {
                Standalone(bytes) => Cell::paint(Green.bold(), &*bytes.to_string()),
                Prefixed(prefix, n) => {
                    let number = if n < 10f64 { locale.format_float(n, 1) } else { locale.format_int(n as isize) };
                    let symbol = prefix.symbol();

                    Cell {
                        text: ANSIStrings( &[ Green.bold().paint(&number[..]), Green.paint(symbol) ]).to_string(),
                        length: number.len() + symbol.len(),
                    }
                }
            }
        }
    }

    fn timestamp(&self, time_type: TimeType, current_year: i64, locale: &locale::Time) -> Cell {

        // Need to convert these values from milliseconds into seconds.
        let time_in_seconds = match time_type {
            TimeType::FileAccessed => self.stat.accessed,
            TimeType::FileModified => self.stat.modified,
            TimeType::FileCreated  => self.stat.created,
        } as i64 / 1000;

        let date = LocalDateTime::at(time_in_seconds);

        let format = if date.year() == current_year {
                DateFormat::parse("{2>:D} {:M} {2>:h}:{02>:m}").unwrap()
            }
            else {
                DateFormat::parse("{2>:D} {:M} {5>:Y}").unwrap()
            };

        Cell::paint(Blue.normal(), &format.format(date, locale))
    }

    /// This file's type, represented by a coloured character.
    ///
    /// Although the file type can usually be guessed from the colour of the
    /// file, `ls` puts this character there, so people will expect it.
    fn type_char(&self) -> ANSIString {
        return match self.stat.kind {
            io::FileType::RegularFile   => Plain.paint("."),
            io::FileType::Directory     => Blue.paint("d"),
            io::FileType::NamedPipe     => Yellow.paint("|"),
            io::FileType::BlockSpecial  => Purple.paint("s"),
            io::FileType::Symlink       => Cyan.paint("l"),
            io::FileType::Unknown       => Plain.paint("?"),
        }
    }

    /// Marker indicating that the file contains extended attributes
    ///
    /// Returns “@” or  “ ” depending on wheter the file contains an extented 
    /// attribute or not. Also returns “ ” in case the attributes cannot be read
    /// for some reason.
    fn attribute_marker(&self) -> ANSIString {
        if self.xattrs.len() > 0 { Plain.paint("@") } else { Plain.paint(" ") }
    }

    /// Generate the "rwxrwxrwx" permissions string, like how ls does it.
    ///
    /// Each character is given its own colour. The first three permission
    /// bits are bold because they're the ones used most often, and executable
    /// files are underlined to make them stand out more.
    fn permissions_string(&self) -> Cell {
        let bits = self.stat.perm;
        let executable_colour = match self.stat.kind {
            io::FileType::RegularFile => Green.bold().underline(),
            _ => Green.bold(),
        };

        let string = ANSIStrings(&[
            self.type_char(),
            File::permission_bit(&bits, io::USER_READ,     "r", Yellow.bold()),
            File::permission_bit(&bits, io::USER_WRITE,    "w", Red.bold()),
            File::permission_bit(&bits, io::USER_EXECUTE,  "x", executable_colour),
            File::permission_bit(&bits, io::GROUP_READ,    "r", Yellow.normal()),
            File::permission_bit(&bits, io::GROUP_WRITE,   "w", Red.normal()),
            File::permission_bit(&bits, io::GROUP_EXECUTE, "x", Green.normal()),
            File::permission_bit(&bits, io::OTHER_READ,    "r", Yellow.normal()),
            File::permission_bit(&bits, io::OTHER_WRITE,   "w", Red.normal()),
            File::permission_bit(&bits, io::OTHER_EXECUTE, "x", Green.normal()),
            self.attribute_marker()
        ]).to_string();

        Cell { text: string, length: 10 }
    }

    /// Helper method for the permissions string.
    fn permission_bit(bits: &io::FilePermission, bit: io::FilePermission, character: &'static str, style: Style) -> ANSIString<'static> {
        if bits.contains(bit) {
            style.paint(character)
        }
        else {
            GREY.paint("-")
        }
    }

    /// For this file, return a vector of alternate file paths that, if any of
    /// them exist, mean that *this* file should be coloured as `Compiled`.
    ///
    /// The point of this is to highlight compiled files such as `foo.o` when
    /// their source file `foo.c` exists in the same directory. It's too
    /// dangerous to highlight *all* compiled, so the paths in this vector
    /// are checked for existence first: for example, `foo.js` is perfectly
    /// valid without `foo.coffee`.
    pub fn get_source_files(&self) -> Vec<Path> {
        if let Some(ref ext) = self.ext {
            match &ext[..] {
                "class" => vec![self.path.with_extension("java")],  // Java
                "css"   => vec![self.path.with_extension("sass"),   self.path.with_extension("less")],  // SASS, Less
                "elc"   => vec![self.path.with_extension("el")],    // Emacs Lisp
                "hi"    => vec![self.path.with_extension("hs")],    // Haskell
                "js"    => vec![self.path.with_extension("coffee"), self.path.with_extension("ts")],  // CoffeeScript, TypeScript
                "o"     => vec![self.path.with_extension("c"),      self.path.with_extension("cpp")], // C, C++
                "pyc"   => vec![self.path.with_extension("py")],    // Python

                "aux" => vec![self.path.with_extension("tex")],  // TeX: auxiliary file
                "bbl" => vec![self.path.with_extension("tex")],  // BibTeX bibliography file
                "blg" => vec![self.path.with_extension("tex")],  // BibTeX log file
                "lof" => vec![self.path.with_extension("tex")],  // TeX list of figures
                "log" => vec![self.path.with_extension("tex")],  // TeX log file
                "lot" => vec![self.path.with_extension("tex")],  // TeX list of tables
                "toc" => vec![self.path.with_extension("tex")],  // TeX table of contents

                _ => vec![],  // No source files if none of the above
            }
        }
        else {
            vec![]  // No source files if there's no extension, either!
        }
    }

    fn git_status(&self) -> Cell {
        let status = match self.dir {
            Some(d) => d.git_status(&current_dir().unwrap_or(Path::new(".")).join(&self.path),
                                    self.stat.kind == io::FileType::Directory),
            None    => GREY.paint("--").to_string(),
        };

        Cell { text: status, length: 2 }
    }
}

/// Extract the filename to display from a path, converting it from UTF-8
/// lossily, into a String.
///
/// The filename to display is the last component of the path. However,
/// the path has no components for `.`, `..`, and `/`, so in these
/// cases, the entire path is used.
fn path_filename(path: &Path) -> String {
    let bytes = match path.components().last() {
        Some(b) => b,
        None => path.as_vec(),
    };

    String::from_utf8_lossy(bytes).to_string()
}

/// Extract an extension from a string, if one is present, in lowercase.
///
/// The extension is the series of characters after the last dot. This
/// deliberately counts dotfiles, so the ".git" folder has the extension "git".
///
/// ASCII lowercasing is used because these extensions are only compared
/// against a pre-compiled list of extensions which are known to only exist
/// within ASCII, so it's alright.
fn ext<'a>(name: &'a str) -> Option<String> {
    name.rfind('.').map(|p| name[p+1..].to_ascii_lowercase())
}

#[cfg(test)]
pub mod test {
    pub use super::*;
    pub use super::path_filename;

    pub use column::{Cell, Column};
    pub use std::old_io as io;
    pub use output::details::UserLocale;

    pub use users::{User, Group};
    pub use users::mock::MockUsers;

    pub use ansi_term::Style::Plain;
    pub use ansi_term::Colour::Yellow;

    #[test]
    fn current_filename() {
        let filename = path_filename(&Path::new("."));
        assert_eq!(&filename[..], ".")
    }

    #[test]
    fn parent_filename() {
        let filename = path_filename(&Path::new(".."));
        assert_eq!(&filename[..], "..")
    }

    #[test]
    fn extension() {
        assert_eq!(Some("dat".to_string()), super::ext("fester.dat"))
    }

    #[test]
    fn dotfile() {
        assert_eq!(Some("vimrc".to_string()), super::ext(".vimrc"))
    }

    #[test]
    fn no_extension() {
        assert_eq!(None, super::ext("jarlsberg"))
    }

    pub fn new_file(stat: io::FileStat, path: &'static str) -> File {
        File::with_stat(stat, &Path::new(path), None, false)
    }

    pub fn dummy_stat() -> io::FileStat {
        io::FileStat {
            size: 0,
            kind: io::FileType::RegularFile,
            created: 0,
            modified: 0,
            accessed: 0,
            perm: io::USER_READ,
            unstable: io::UnstableFileStat {
                inode: 0,
                device: 0,
                rdev: 0,
                nlink: 0,
                uid: 0,
                gid: 0,
                blksize: 0,
                blocks: 0,
                flags: 0,
                gen: 0,
            }
        }
    }

    pub fn dummy_locale() -> UserLocale {
        UserLocale::default()
    }

    mod users {
        use super::*;

        #[test]
        fn named() {
            let mut stat = dummy_stat();
            stat.unstable.uid = 1000;

            let file = new_file(stat, "/hi");

            let mut users = MockUsers::with_current_uid(1000);
            users.add_user(User { uid: 1000, name: "enoch".to_string(), primary_group: 100 });

            let cell = Cell::paint(Yellow.bold(), "enoch");
            assert_eq!(cell, file.display(&Column::User, &mut users, &dummy_locale()))
        }

        #[test]
        fn unnamed() {
            let mut stat = dummy_stat();
            stat.unstable.uid = 1000;

            let file = new_file(stat, "/hi");

            let mut users = MockUsers::with_current_uid(1000);

            let cell = Cell::paint(Yellow.bold(), "1000");
            assert_eq!(cell, file.display(&Column::User, &mut users, &dummy_locale()))
        }

        #[test]
        fn different_named() {
            let mut stat = dummy_stat();
            stat.unstable.uid = 1000;

            let file = new_file(stat, "/hi");

            let mut users = MockUsers::with_current_uid(3);
            users.add_user(User { uid: 1000, name: "enoch".to_string(), primary_group: 100 });

            let cell = Cell::paint(Plain, "enoch");
            assert_eq!(cell, file.display(&Column::User, &mut users, &dummy_locale()))
        }

        #[test]
        fn different_unnamed() {
            let mut stat = dummy_stat();
            stat.unstable.uid = 1000;

            let file = new_file(stat, "/hi");

            let mut users = MockUsers::with_current_uid(3);

            let cell = Cell::paint(Plain, "1000");
            assert_eq!(cell, file.display(&Column::User, &mut users, &dummy_locale()))
        }

        #[test]
        fn overflow() {
            let mut stat = dummy_stat();
            stat.unstable.uid = 2_147_483_648;

            let file = new_file(stat, "/hi");

            let mut users = MockUsers::with_current_uid(3);

            let cell = Cell::paint(Plain, "2147483648");
            assert_eq!(cell, file.display(&Column::User, &mut users, &dummy_locale()))
        }
    }

    mod groups {
        use super::*;

        #[test]
        fn named() {
            let mut stat = dummy_stat();
            stat.unstable.gid = 100;

            let file = new_file(stat, "/hi");

            let mut users = MockUsers::with_current_uid(3);
            users.add_group(Group { gid: 100, name: "folk".to_string(), members: vec![] });

            let cell = Cell::paint(Plain, "folk");
            assert_eq!(cell, file.display(&Column::Group, &mut users, &dummy_locale()))
        }

        #[test]
        fn unnamed() {
            let mut stat = dummy_stat();
            stat.unstable.gid = 100;

            let file = new_file(stat, "/hi");

            let mut users = MockUsers::with_current_uid(3);

            let cell = Cell::paint(Plain, "100");
            assert_eq!(cell, file.display(&Column::Group, &mut users, &dummy_locale()))
        }

        #[test]
        fn primary() {
            let mut stat = dummy_stat();
            stat.unstable.gid = 100;

            let file = new_file(stat, "/hi");

            let mut users = MockUsers::with_current_uid(3);
            users.add_user(User { uid: 3, name: "eve".to_string(), primary_group: 100 });
            users.add_group(Group { gid: 100, name: "folk".to_string(), members: vec![] });

            let cell = Cell::paint(Yellow.bold(), "folk");
            assert_eq!(cell, file.display(&Column::Group, &mut users, &dummy_locale()))
        }

        #[test]
        fn secondary() {
            let mut stat = dummy_stat();
            stat.unstable.gid = 100;

            let file = new_file(stat, "/hi");

            let mut users = MockUsers::with_current_uid(3);
            users.add_user(User { uid: 3, name: "eve".to_string(), primary_group: 12 });
            users.add_group(Group { gid: 100, name: "folk".to_string(), members: vec![ "eve".to_string() ] });

            let cell = Cell::paint(Yellow.bold(), "folk");
            assert_eq!(cell, file.display(&Column::Group, &mut users, &dummy_locale()))
        }

        #[test]
        fn overflow() {
            let mut stat = dummy_stat();
            stat.unstable.gid = 2_147_483_648;

            let file = new_file(stat, "/hi");

            let mut users = MockUsers::with_current_uid(3);

            let cell = Cell::paint(Plain, "2147483648");
            assert_eq!(cell, file.display(&Column::Group, &mut users, &dummy_locale()))
        }
    }
}<|MERGE_RESOLUTION|>--- conflicted
+++ resolved
@@ -70,18 +70,13 @@
         };
 
         File {
-            path:  path.clone(),
-            dir:   parent,
-            stat:  stat,
-<<<<<<< HEAD
-            ext:   ext(&filename),
-            name:  filename,
-=======
+            path:   path.clone(),
+            dir:    parent,
+            stat:   stat,
+            ext:    ext(&filename),
             xattrs: xattr::llist(path).unwrap_or(Vec::new()),
-            name:  filename.to_string(),
-            ext:   ext(filename.as_slice()),
->>>>>>> 586c7dd3
-            this:  this,
+            name:   filename.to_string(),
+            this:   this,
         }
     }
 
@@ -219,18 +214,13 @@
         // Use stat instead of lstat - we *want* to follow links.
         if let Ok(stat) = fs::stat(target_path) {
             Ok(File {
-                path:  target_path.clone(),
-                dir:   self.dir,
-                stat:  stat,
-<<<<<<< HEAD
-                ext:   ext(&filename),
-                name:  filename,
-=======
+                path:   target_path.clone(),
+                dir:    self.dir,
+                stat:   stat,
+                ext:    ext(&filename),
                 xattrs: xattr::list(target_path).unwrap_or(Vec::new()),
-                name:  filename.to_string(),
-                ext:   ext(filename.as_slice()),
->>>>>>> 586c7dd3
-                this:  None,
+                name:   filename.to_string(),
+                this:   None,
             })
         }
         else {
@@ -411,7 +401,7 @@
             self.attribute_marker()
         ]).to_string();
 
-        Cell { text: string, length: 10 }
+        Cell { text: string, length: 11 }
     }
 
     /// Helper method for the permissions string.
